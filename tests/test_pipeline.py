--- conflicted
+++ resolved
@@ -2,11 +2,7 @@
 
 import numpy as np
 
-<<<<<<< HEAD
-from birdseeraudioanalyser.gstreasy.src.gstreasy import GstPipeline
-=======
 from src.gstreasy import GstPipeline
->>>>>>> 7bc07f59
 
 
 def rand_array(channels: int = 3):
